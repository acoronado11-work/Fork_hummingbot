--- conflicted
+++ resolved
@@ -1,63 +1,30 @@
-<<<<<<< HEAD
-=======
-#!/usr/bin/env python
->>>>>>> 47fbb835
 import asyncio
-import pandas as pd
 import platform
 import threading
 import time
-<<<<<<< HEAD
 from os.path import dirname, exists, join
-from typing import Callable, Optional
+from typing import Any, Callable, Dict, List, Optional
 from typing import TYPE_CHECKING
+
+import pandas as pd
 
 import hummingbot.client.config.global_config_map as global_config
 import hummingbot.client.settings as settings
 from hummingbot import init_logging
-=======
-from typing import (
-    Optional,
-    Callable,
-    Dict,
-    List,
-    Any
-)
-from os.path import dirname, join
-from hummingbot.core.clock import (
-    Clock,
-    ClockMode
-)
-from hummingbot import init_logging
-from hummingbot.client.config.config_helpers import (
-    get_strategy_starter_file,
-)
-import hummingbot.client.settings as settings
-from hummingbot.core.utils.async_utils import safe_ensure_future
-from hummingbot.core.utils.kill_switch import KillSwitch
-from hummingbot.client.config.global_config_map import global_config_map
-from hummingbot.script.script_iterator import ScriptIterator
-from hummingbot.connector.connector_status import get_connector_status, warning_messages
-from hummingbot.client.config.config_var import ConfigVar
->>>>>>> 47fbb835
 from hummingbot.client.command.rate_command import RateCommand
 from hummingbot.client.config.config_helpers import get_strategy_starter_file
 from hummingbot.client.config.config_validators import validate_bool
 from hummingbot.client.config.config_var import ConfigVar
+from hummingbot.client.performance import PerformanceMetrics
 from hummingbot.connector.connector_status import get_connector_status, warning_messages
 from hummingbot.core.clock import Clock, ClockMode
 from hummingbot.core.rate_oracle.rate_oracle import RateOracle
 from hummingbot.core.utils.async_utils import safe_ensure_future
 from hummingbot.core.utils.kill_switch import KillSwitch
 from hummingbot.exceptions import OracleRateUnavailable
-<<<<<<< HEAD
 from hummingbot.pmm_script.pmm_script_iterator import PMMScriptIterator
 from hummingbot.strategy.script_strategy_base import ScriptStrategyBase
-=======
 from hummingbot.user.user_balances import UserBalances
-from hummingbot.client.performance import PerformanceMetrics
-from typing import TYPE_CHECKING
->>>>>>> 47fbb835
 
 if TYPE_CHECKING:
     from hummingbot.client.hummingbot_application import HummingbotApplication
@@ -101,21 +68,12 @@
                 self.notify("The strategy failed to start.")
                 return
 
-<<<<<<< HEAD
         if strategy_file_name:
             file_name = strategy_file_name.split(".")[0]
             self.strategy_file_name = file_name
             self.strategy_name = file_name
         elif not await self.status_check_all(notify_success=False):
-            self._notify("Status checks failed. Start aborted.")
-=======
-        # We always start the RateOracle. It is required for PNL calculation.
-        RateOracle.get_instance().start()
-
-        is_valid = await self.status_check_all(notify_success=False)
-        if not is_valid:
             self.notify("Status checks failed. Start aborted.")
->>>>>>> 47fbb835
             return
         if self._last_started_strategy_file != self.strategy_file_name:
             init_logging("hummingbot_logs.yml",
@@ -134,16 +92,12 @@
         except NotImplementedError:
             self.strategy_name = None
             self.strategy_file_name = None
-            self._notify("Invalid strategy. Start aborted.")
+            self.notify("Invalid strategy. Start aborted.")
             raise
 
         if any([str(exchange).endswith("paper_trade") for exchange in settings.required_exchanges]):
-<<<<<<< HEAD
-            self._notify("\nPaper Trading Active: All orders are simulated and no real orders are placed.")
-
-=======
-            self.notify("\nPaper Trading Active: All orders are simulated, and no real orders are placed.")
->>>>>>> 47fbb835
+            self.notify("\nPaper Trading Active: All orders are simulated and no real orders are placed.")
+
         for exchange in settings.required_exchanges:
             connector: str = str(exchange)
             status: str = get_connector_status(connector)
@@ -193,7 +147,7 @@
                 self.notify(f"\nConnector status: {status}. This connector has one or more issues.\n"
                             "Refer to our Github page for more info: https://github.com/coinalpha/hummingbot")
 
-<<<<<<< HEAD
+        self.notify(f"\nStatus check complete. Starting '{self.strategy_name}' strategy...")
         await self.start_market_making(restore)
         # We always start the RateOracle. It is required for PNL calculation.
         RateOracle.get_instance().start()
@@ -209,10 +163,6 @@
     def is_current_strategy_script_strategy(self) -> bool:
         script_file_name = join(settings.SCRIPT_STRATEGIES_PATH, f"{self.strategy_file_name}.py")
         return exists(script_file_name)
-=======
-        self.notify(f"\nStatus check complete. Starting '{self.strategy_name}' strategy...")
-        await self.start_market_making(self.strategy_name, restore)
->>>>>>> 47fbb835
 
     async def start_market_making(self,  # type: HummingbotApplication
                                   restore: Optional[bool] = False):
@@ -237,30 +187,17 @@
                 if folder == "":
                     pmm_script_file = join(settings.PMM_SCRIPTS_PATH, pmm_script_file)
                 if self.strategy_name != "pure_market_making":
-<<<<<<< HEAD
-                    self._notify("Error: PMM script feature is only available for pure_market_making strategy.")
+                    self.notify("Error: PMM script feature is only available for pure_market_making strategy.")
                 else:
                     self._pmm_script_iterator = PMMScriptIterator(pmm_script_file,
                                                                   list(self.markets.values()),
                                                                   self.strategy, 0.1)
                     self.clock.add_iterator(self._pmm_script_iterator)
-                    self._notify(f"PMM script ({pmm_script_file}) started.")
+                    self.notify(f"PMM script ({pmm_script_file}) started.")
 
             self.strategy_task: asyncio.Task = safe_ensure_future(self._run_clock(), loop=self.ev_loop)
-            self._notify(f"\n'{self.strategy_name}' strategy started.\n"
-                         f"Run `status` command to query the progress.")
-=======
-                    self.notify("Error: script feature is only available for pure_market_making strategy (for now).")
-                else:
-                    self._script_iterator = ScriptIterator(script_file, list(self.markets.values()),
-                                                           self.strategy, 0.1)
-                    self.clock.add_iterator(self._script_iterator)
-                    self.notify(f"Script ({script_file}) started.")
-
-            self.strategy_task: asyncio.Task = safe_ensure_future(self._run_clock(), loop=self.ev_loop)
-            self.notify(f"\n'{strategy_name}' strategy started.\n"
+            self.notify(f"\n'{self.strategy_name}' strategy started.\n"
                         f"Run `status` command to query the progress.")
->>>>>>> 47fbb835
             self.logger().info("start command initiated.")
 
             if self._trading_required:
