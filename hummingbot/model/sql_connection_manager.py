#!/usr/bin/env python

from enum import Enum
import logging
from os.path import join
from sqlalchemy import (
    create_engine,
    inspect,
    MetaData,
)
from sqlalchemy.engine.base import Engine
from sqlalchemy.orm import (
    sessionmaker,
    Session,
    Query
)
from sqlalchemy.schema import DropConstraint, ForeignKeyConstraint, Table
from typing import Optional
from hummingbot.client.config.global_config_map import global_config_map
from hummingbot import data_path
from hummingbot.logger.logger import HummingbotLogger
from . import get_declarative_base
from .metadata import Metadata as LocalMetadata


class SQLSessionWrapper:
    def __init__(self, session: Session):
        self._session = session

    def __enter__(self) -> Session:
        return self._session

    def __exit__(self, exc_type, exc_val, exc_tb):
        if exc_type is None:
            self._session.commit()
        else:
            self._session.rollback()


class SQLConnectionType(Enum):
    TRADE_FILLS = 1


class SQLConnectionManager:
    _scm_logger: Optional[HummingbotLogger] = None
    _scm_trade_fills_instance: Optional["SQLConnectionManager"] = None

    LOCAL_DB_VERSION_KEY = "local_db_version"
<<<<<<< HEAD
    # LOCAL_DB_VERSION_VALUE = "20190614"
    LOCAL_DB_VERSION_VALUE = "20210114"
=======
    LOCAL_DB_VERSION_VALUE = "20210118"
>>>>>>> 832eaa71

    @classmethod
    def logger(cls) -> HummingbotLogger:
        if cls._scm_logger is None:
            cls._scm_logger = logging.getLogger(__name__)
        return cls._scm_logger

    @classmethod
    def get_declarative_base(cls):
        return get_declarative_base()

    @classmethod
    def get_trade_fills_instance(cls, db_name: Optional[str] = None) -> "SQLConnectionManager":
        if cls._scm_trade_fills_instance is None:
            cls._scm_trade_fills_instance = SQLConnectionManager(SQLConnectionType.TRADE_FILLS, db_name=db_name)
        elif cls.create_db_path(db_name=db_name) != cls._scm_trade_fills_instance.db_path:
            cls._scm_trade_fills_instance.commit()
            cls._scm_trade_fills_instance = SQLConnectionManager(SQLConnectionType.TRADE_FILLS, db_name=db_name)
        return cls._scm_trade_fills_instance

    @classmethod
    def create_db_path(cls, db_path: Optional[str] = None, db_name: Optional[str] = None) -> str:
        if db_path is not None:
            return db_path
        if db_name is not None:
            return join(data_path(), f"{db_name}.sqlite")
        else:
            return join(data_path(), "hummingbot_trades.sqlite")

    @classmethod
    def get_db_engine(cls,
                      dialect: str,
                      params: dict) -> Engine:
        # Fallback to `sqlite` if dialect is None
        if dialect is None:
            dialect = "sqlite"

        if "sqlite" in dialect:
            db_path = params.get("db_path")

            return create_engine(f"{dialect}:///{db_path}")
        else:
            username = params.get("db_username")
            password = params.get("db_password")
            host = params.get("db_host")
            port = params.get("db_port")
            db_name = params.get("db_name")

            return create_engine(f"{dialect}://{username}:{password}@{host}:{port}/{db_name}")

    def __init__(self,
                 connection_type: SQLConnectionType,
                 db_path: Optional[str] = None,
                 db_name: Optional[str] = None,
                 called_from_migrator = False):
        db_path = self.create_db_path(db_path, db_name)
        self.db_path = db_path

        engine_options = {
            "db_engine": global_config_map.get("db_engine").value,
            "db_host": global_config_map.get("db_host").value,
            "db_port": global_config_map.get("db_port").value,
            "db_username": global_config_map.get("db_username").value,
            "db_password": global_config_map.get("db_password").value,
            "db_name": global_config_map.get("db_name").value,
            "db_path": db_path
        }

        if connection_type is SQLConnectionType.TRADE_FILLS:
            self._engine: Engine = self.get_db_engine(
                engine_options.get("db_engine"),
                engine_options)
            self._metadata: MetaData = self.get_declarative_base().metadata
            self._metadata.create_all(self._engine)

            # SQLite does not enforce foreign key constraint, but for others engines, we need to drop it.
            # See: `hummingbot/market/markets_recorder.py`, at line 213.
            with self._engine.begin() as conn:
                inspector = inspect(conn)

                for tname, fkcs in reversed(
                        inspector.get_sorted_table_and_fkc_names()):
                    if fkcs:
                        if not self._engine.dialect.supports_alter:
                            continue
                        for fkc in fkcs:
                            fk_constraint = ForeignKeyConstraint((), (), name=fkc)
                            Table(tname, MetaData(), fk_constraint)
                            conn.execute(DropConstraint(fk_constraint))

        self._session_cls = sessionmaker(bind=self._engine)
        self._shared_session: Session = self._session_cls()

        if connection_type is SQLConnectionType.TRADE_FILLS and (not called_from_migrator):
            self.check_and_migrate_db()

    @property
    def engine(self) -> Engine:
        return self._engine

    def get_shared_session(self) -> Session:
        return self._shared_session

<<<<<<< HEAD
    def check_and_upgrade_trade_fills_db(self):
        try:
            query: Query = (self._shared_session.query(LocalMetadata)
                            .filter(LocalMetadata.key == self.LOCAL_DB_VERSION_KEY))
            result: Optional[LocalMetadata] = query.one_or_none()

            if result is None:
                version_info: LocalMetadata = LocalMetadata(key=self.LOCAL_DB_VERSION_KEY,
                                                            value=self.LOCAL_DB_VERSION_VALUE)
                self._shared_session.add(version_info)
                self._shared_session.commit()
            else:
                if result.value < self.LOCAL_DB_VERSION_VALUE:
                    result.value = self.LOCAL_DB_VERSION_VALUE
                    self._shared_session.commit()
                    self._shared_session.execute("ALTER TABLE `TradeFill` ADD COLUMN leverage INTEGER AFTER amount DEFAULT 1;")
                    self._shared_session.execute("ALTER TABLE `Order` ADD COLUMN leverage INTEGER AFTER amount DEFAULT 1;")
        except SQLAlchemyError:
            self.logger().error("Unexpected error while checking and upgrading the local database.",
                                exc_info=True)
=======
    def get_local_db_version(self):
        query: Query = (self._shared_session.query(LocalMetadata)
                        .filter(LocalMetadata.key == self.LOCAL_DB_VERSION_KEY))
        result: Optional[LocalMetadata] = query.one_or_none()
        return result

    def check_and_migrate_db(self):
        from hummingbot.model.db_migration.migrator import Migrator
        local_db_version = self.get_local_db_version()
        if local_db_version is None:
            version_info: LocalMetadata = LocalMetadata(key=self.LOCAL_DB_VERSION_KEY,
                                                        value=self.LOCAL_DB_VERSION_VALUE)
            self._shared_session.add(version_info)
            self._shared_session.commit()
        else:
            # There's no past db version to upgrade from at this moment. So we'll just update the version value
            # if needed.
            if local_db_version.value < self.LOCAL_DB_VERSION_VALUE:
                was_migration_succesful = Migrator().migrate_db_to_version(self, int(local_db_version.value), int(self.LOCAL_DB_VERSION_VALUE))
                if was_migration_succesful:
                    # Cannot use variable local_db_version because reference is not valid since Migrator changed it
                    self.get_local_db_version().value = self.LOCAL_DB_VERSION_VALUE
                    self._shared_session.commit()
>>>>>>> 832eaa71

    def commit(self):
        self._shared_session.commit()

    def begin(self) -> SQLSessionWrapper:
        return SQLSessionWrapper(self._session_cls())<|MERGE_RESOLUTION|>--- conflicted
+++ resolved
@@ -46,12 +46,7 @@
     _scm_trade_fills_instance: Optional["SQLConnectionManager"] = None
 
     LOCAL_DB_VERSION_KEY = "local_db_version"
-<<<<<<< HEAD
-    # LOCAL_DB_VERSION_VALUE = "20190614"
-    LOCAL_DB_VERSION_VALUE = "20210114"
-=======
     LOCAL_DB_VERSION_VALUE = "20210118"
->>>>>>> 832eaa71
 
     @classmethod
     def logger(cls) -> HummingbotLogger:
@@ -155,28 +150,6 @@
     def get_shared_session(self) -> Session:
         return self._shared_session
 
-<<<<<<< HEAD
-    def check_and_upgrade_trade_fills_db(self):
-        try:
-            query: Query = (self._shared_session.query(LocalMetadata)
-                            .filter(LocalMetadata.key == self.LOCAL_DB_VERSION_KEY))
-            result: Optional[LocalMetadata] = query.one_or_none()
-
-            if result is None:
-                version_info: LocalMetadata = LocalMetadata(key=self.LOCAL_DB_VERSION_KEY,
-                                                            value=self.LOCAL_DB_VERSION_VALUE)
-                self._shared_session.add(version_info)
-                self._shared_session.commit()
-            else:
-                if result.value < self.LOCAL_DB_VERSION_VALUE:
-                    result.value = self.LOCAL_DB_VERSION_VALUE
-                    self._shared_session.commit()
-                    self._shared_session.execute("ALTER TABLE `TradeFill` ADD COLUMN leverage INTEGER AFTER amount DEFAULT 1;")
-                    self._shared_session.execute("ALTER TABLE `Order` ADD COLUMN leverage INTEGER AFTER amount DEFAULT 1;")
-        except SQLAlchemyError:
-            self.logger().error("Unexpected error while checking and upgrading the local database.",
-                                exc_info=True)
-=======
     def get_local_db_version(self):
         query: Query = (self._shared_session.query(LocalMetadata)
                         .filter(LocalMetadata.key == self.LOCAL_DB_VERSION_KEY))
@@ -200,7 +173,6 @@
                     # Cannot use variable local_db_version because reference is not valid since Migrator changed it
                     self.get_local_db_version().value = self.LOCAL_DB_VERSION_VALUE
                     self._shared_session.commit()
->>>>>>> 832eaa71
 
     def commit(self):
         self._shared_session.commit()
